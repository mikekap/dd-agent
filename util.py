# (C) Datadog, Inc. 2010-2016
# All rights reserved
# Licensed under Simplified BSD License (see LICENSE)

# stdlib
from collections import deque
from hashlib import md5
import logging
<<<<<<< HEAD
import math
=======
import os
>>>>>>> b69b2022
import platform
import re
import socket
import sys
import time
import types
import urllib2
import uuid

# 3p
import simplejson as json
import yaml  # noqa, let's guess, probably imported somewhere
from tornado import ioloop
try:
    from yaml import CLoader as yLoader
    from yaml import CDumper as yDumper
except ImportError:
    # On source install C Extensions might have not been built
    from yaml import Loader as yLoader  # noqa, imported from here elsewhere
    from yaml import Dumper as yDumper  # noqa, imported from here elsewhere

# These classes are now in utils/, they are just here for compatibility reasons,
# if a user actually uses them in a custom check
# If you're this user, please use utils.pidfile or utils.platform instead
# FIXME: remove them at a point (6.x)
from utils.dockerutil import DockerUtil
from utils.pidfile import PidFile  # noqa, see ^^^
from utils.platform import Platform
from utils.proxy import get_proxy
from utils.subprocess_output import get_subprocess_output


VALID_HOSTNAME_RFC_1123_PATTERN = re.compile(r"^(([a-zA-Z0-9]|[a-zA-Z0-9][a-zA-Z0-9\-]*[a-zA-Z0-9])\.)*([A-Za-z0-9]|[A-Za-z0-9][A-Za-z0-9\-]*[A-Za-z0-9])$")
MAX_HOSTNAME_LEN = 255
COLON_NON_WIN_PATH = re.compile(':(?!\\\\)')

log = logging.getLogger(__name__)

NumericTypes = (float, int, long)


def plural(count):
    if count == 1:
        return ""
    return "s"


def get_tornado_ioloop():
        return ioloop.IOLoop.current()


def get_uuid():
    # Generate a unique name that will stay constant between
    # invocations, such as platform.node() + uuid.getnode()
    # Use uuid5, which does not depend on the clock and is
    # recommended over uuid3.
    # This is important to be able to identify a server even if
    # its drives have been wiped clean.
    # Note that this is not foolproof but we can reconcile servers
    # on the back-end if need be, based on mac addresses.
    return uuid.uuid5(uuid.NAMESPACE_DNS, platform.node() + str(uuid.getnode())).hex


def get_os():
    "Human-friendly OS name"
    if sys.platform == 'darwin':
        return 'mac'
    elif sys.platform.find('freebsd') != -1:
        return 'freebsd'
    elif sys.platform.find('linux') != -1:
        return 'linux'
    elif sys.platform.find('win32') != -1:
        return 'windows'
    elif sys.platform.find('sunos') != -1:
        return 'solaris'
    else:
        return sys.platform


def headers(agentConfig):
    # Build the request headers
    return {
        'User-Agent': 'Datadog Agent/%s' % agentConfig['version'],
        'Content-Type': 'application/x-www-form-urlencoded',
        'Accept': 'text/html, */*',
    }


def windows_friendly_colon_split(config_string):
    '''
    Perform a split by ':' on the config_string
    without splitting on the start of windows path
    '''
    if Platform.is_win32():
        # will split on path/to/module.py:blabla but not on C:\\path
        return COLON_NON_WIN_PATH.split(config_string)
    else:
        return config_string.split(':')


def cast_metric_val(val):
    # ensure that the metric value is a numeric type
    if not isinstance(val, NumericTypes):
        # Try the int conversion first because want to preserve
        # whether the value is an int or a float. If neither work,
        # raise a ValueError to be handled elsewhere
        for cast in [int, float]:
            try:
                val = cast(val)
                return val
            except ValueError:
                continue
        raise ValueError
    return val

_IDS = {}


def get_next_id(name):
    global _IDS
    current_id = _IDS.get(name, 0)
    current_id += 1
    _IDS[name] = current_id
    return current_id


def is_valid_hostname(hostname):
    if hostname.lower() in set([
        'localhost',
        'localhost.localdomain',
        'localhost6.localdomain6',
        'ip6-localhost',
    ]):
        log.warning("Hostname: %s is local" % hostname)
        return False
    if len(hostname) > MAX_HOSTNAME_LEN:
        log.warning("Hostname: %s is too long (max length is  %s characters)" % (hostname, MAX_HOSTNAME_LEN))
        return False
    if VALID_HOSTNAME_RFC_1123_PATTERN.match(hostname) is None:
        log.warning("Hostname: %s is not complying with RFC 1123" % hostname)
        return False
    return True


def check_yaml(conf_path):
    with open(conf_path) as f:
        check_config = yaml.load(f.read(), Loader=yLoader)
        assert 'init_config' in check_config, "No 'init_config' section found"
        assert 'instances' in check_config, "No 'instances' section found"

        valid_instances = True
        if check_config['instances'] is None or not isinstance(check_config['instances'], list):
            valid_instances = False
        else:
            for i in check_config['instances']:
                if not isinstance(i, dict):
                    valid_instances = False
                    break
        if not valid_instances:
            raise Exception('You need to have at least one instance defined in the YAML file for this check')
        else:
            return check_config


def get_hostname(config=None):
    """
    Get the canonical host name this agent should identify as. This is
    the authoritative source of the host name for the agent.

    Tries, in order:

      * agent config (datadog.conf, "hostname:")
      * 'hostname -f' (on unix)
      * socket.gethostname()
    """
    hostname = None

    # first, try the config
    if config is None:
        from config import get_config
        config = get_config(parse_args=True)
    config_hostname = config.get('hostname')
    if config_hostname and is_valid_hostname(config_hostname):
        return config_hostname

    # Try to get GCE instance name
    if hostname is None:
        gce_hostname = GCE.get_hostname(config)
        if gce_hostname is not None:
            if is_valid_hostname(gce_hostname):
                return gce_hostname

    # Try to get the docker hostname
    docker_util = DockerUtil()
    if hostname is None and docker_util.is_dockerized():
        docker_hostname = docker_util.get_hostname()
        if docker_hostname is not None and is_valid_hostname(docker_hostname):
            return docker_hostname

    # then move on to os-specific detection
    if hostname is None:
        def _get_hostname_unix():
            try:
                # try fqdn
                out, _, rtcode = get_subprocess_output(['/bin/hostname', '-f'], log)
                if rtcode == 0:
                    return out.strip()
            except Exception:
                return None

        os_name = get_os()
        if os_name in ['mac', 'freebsd', 'linux', 'solaris']:
            unix_hostname = _get_hostname_unix()
            if unix_hostname and is_valid_hostname(unix_hostname):
                hostname = unix_hostname

    # if the host is an ECS worker, or has an EC2 hostname
    # or it's a windows machine and the EC2 config service folder exists
    # try and find an EC2 instance ID
    if (Platform.is_ecs_instance()) or \
       (hostname is not None and True in [hostname.lower().startswith(p) for p in [u'ip-', u'domu']]) or \
       (os_name == 'windows' and os.path.exists('C:\Program Files\Amazon\Ec2ConfigService')):
        instanceid = EC2.get_instance_id(config)
        if instanceid:
            hostname = instanceid

    # fall back on socket.gethostname(), socket.getfqdn() is too unreliable
    if hostname is None:
        try:
            socket_hostname = socket.gethostname()
        except socket.error:
            socket_hostname = None
        if socket_hostname and is_valid_hostname(socket_hostname):
            hostname = socket_hostname

    if hostname is None:
        log.critical('Unable to reliably determine host name. You can define one in datadog.conf or in your hosts file')
        raise Exception('Unable to reliably determine host name. You can define one in datadog.conf or in your hosts file')
    else:
        return hostname

class GCE(object):
    URL = "http://169.254.169.254/computeMetadata/v1/?recursive=true"
    TIMEOUT = 0.1 # second
    SOURCE_TYPE_NAME = 'google cloud platform'
    metadata = None
    EXCLUDED_ATTRIBUTES = ["kube-env", "startup-script", "sshKeys", "user-data",
    "cli-cert", "ipsec-cert", "ssl-cert"]


    @staticmethod
    def _get_metadata(agentConfig):
        if GCE.metadata is not None:
            return GCE.metadata

        if not agentConfig['collect_instance_metadata']:
            log.info("Instance metadata collection is disabled. Not collecting it.")
            GCE.metadata = {}
            return GCE.metadata

        socket_to = None
        try:
            socket_to = socket.getdefaulttimeout()
            socket.setdefaulttimeout(GCE.TIMEOUT)
        except Exception:
            pass

        try:
            opener = urllib2.build_opener()
            opener.addheaders = [('X-Google-Metadata-Request','True')]
            GCE.metadata = json.loads(opener.open(GCE.URL).read().strip())

        except Exception:
            GCE.metadata = {}

        try:
            if socket_to is None:
                socket_to = 3
            socket.setdefaulttimeout(socket_to)
        except Exception:
            pass
        return GCE.metadata



    @staticmethod
    def get_tags(agentConfig):
        if not agentConfig['collect_instance_metadata']:
            return None

        try:
            host_metadata = GCE._get_metadata(agentConfig)
            tags = []

            for key, value in host_metadata['instance'].get('attributes', {}).iteritems():
                if key in GCE.EXCLUDED_ATTRIBUTES:
                    continue
                tags.append("%s:%s" % (key, value))

            tags.extend(host_metadata['instance'].get('tags', []))
            tags.append('zone:%s' % host_metadata['instance']['zone'].split('/')[-1])
            tags.append('instance-type:%s' % host_metadata['instance']['machineType'].split('/')[-1])
            tags.append('internal-hostname:%s' % host_metadata['instance']['hostname'])
            tags.append('instance-id:%s' % host_metadata['instance']['id'])
            tags.append('project:%s' % host_metadata['project']['projectId'])
            tags.append('numeric_project_id:%s' % host_metadata['project']['numericProjectId'])

            GCE.metadata['hostname'] = host_metadata['instance']['hostname'].split('.')[0]

            return tags
        except Exception:
            return None

    @staticmethod
    def get_hostname(agentConfig):
        try:
            host_metadata = GCE._get_metadata(agentConfig)
            hostname = host_metadata['instance']['hostname']
            if agentConfig.get('gce_updated_hostname'):
                return hostname
            else:
                return hostname.split('.')[0]
        except Exception:
            return None

    @staticmethod
    def get_host_aliases(agentConfig):
        try:
            host_metadata = GCE._get_metadata(agentConfig)
            project_id = host_metadata['project']['projectId']
            instance_name = host_metadata['instance']['hostname'].split('.')[0]
            return ['%s.%s' % (instance_name, project_id)]
        except Exception:
            return None


class EC2(object):
    """Retrieve EC2 metadata
    """
    EC2_METADATA_HOST = "http://169.254.169.254"
    METADATA_URL_BASE = EC2_METADATA_HOST + "/latest/meta-data"
    INSTANCE_IDENTITY_URL = EC2_METADATA_HOST + "/latest/dynamic/instance-identity/document"
    TIMEOUT = 0.1  # second
    metadata = {}

    class NoIAMRole(Exception):
        """
        Instance has no associated IAM role.
        """
        pass

    @staticmethod
    def get_iam_role():
        """
        Retrieve instance's IAM role.
        Raise `NoIAMRole` when unavailable.
        """
        try:
            return urllib2.urlopen(EC2.METADATA_URL_BASE + "/iam/security-credentials/").read().strip()
        except urllib2.HTTPError as err:
            if err.code == 404:
                raise EC2.NoIAMRole()
            raise

    @staticmethod
    def get_tags(agentConfig):
        """
        Retrieve AWS EC2 tags.
        """
        if not agentConfig['collect_instance_metadata']:
            log.info("Instance metadata collection is disabled. Not collecting it.")
            return []

        EC2_tags = []
        socket_to = None
        try:
            socket_to = socket.getdefaulttimeout()
            socket.setdefaulttimeout(EC2.TIMEOUT)
        except Exception:
            pass

        try:
            iam_role = EC2.get_iam_role()
            iam_params = json.loads(urllib2.urlopen(EC2.METADATA_URL_BASE + "/iam/security-credentials/" + unicode(iam_role)).read().strip())
            instance_identity = json.loads(urllib2.urlopen(EC2.INSTANCE_IDENTITY_URL).read().strip())
            region = instance_identity['region']

            import boto.ec2
            proxy_settings = get_proxy(agentConfig) or {}
            connection = boto.ec2.connect_to_region(
                region,
                aws_access_key_id=iam_params['AccessKeyId'],
                aws_secret_access_key=iam_params['SecretAccessKey'],
                security_token=iam_params['Token'],
                proxy=proxy_settings.get('host'), proxy_port=proxy_settings.get('port'),
                proxy_user=proxy_settings.get('user'), proxy_pass=proxy_settings.get('password')
            )

            tag_object = connection.get_all_tags({'resource-id': EC2.metadata['instance-id']})

            EC2_tags = [u"%s:%s" % (tag.name, tag.value) for tag in tag_object]
            if agentConfig.get('collect_security_groups') and EC2.metadata.get('security-groups'):
                EC2_tags.append(u"security-group-name:{0}".format(EC2.metadata.get('security-groups')))

        except EC2.NoIAMRole:
            log.warning(
                u"Unable to retrieve AWS EC2 custom tags: "
                u"an IAM role associated with the instance is required"
            )
        except Exception:
            log.exception("Problem retrieving custom EC2 tags")

        try:
            if socket_to is None:
                socket_to = 3
            socket.setdefaulttimeout(socket_to)
        except Exception:
            pass

        return EC2_tags

    @staticmethod
    def get_metadata(agentConfig):
        """Use the ec2 http service to introspect the instance. This adds latency if not running on EC2
        """
        # >>> import urllib2
        # >>> urllib2.urlopen('http://169.254.169.254/latest/', timeout=1).read()
        # 'meta-data\nuser-data'
        # >>> urllib2.urlopen('http://169.254.169.254/latest/meta-data', timeout=1).read()
        # 'ami-id\nami-launch-index\nami-manifest-path\nhostname\ninstance-id\nlocal-ipv4\npublic-keys/\nreservation-id\nsecurity-groups'
        # >>> urllib2.urlopen('http://169.254.169.254/latest/meta-data/instance-id', timeout=1).read()
        # 'i-deadbeef'

        # Every call may add TIMEOUT seconds in latency so don't abuse this call
        # python 2.4 does not support an explicit timeout argument so force it here
        # Rather than monkey-patching urllib2, just lower the timeout globally for these calls

        if not agentConfig['collect_instance_metadata']:
            log.info("Instance metadata collection is disabled. Not collecting it.")
            return {}

        socket_to = None
        try:
            socket_to = socket.getdefaulttimeout()
            socket.setdefaulttimeout(EC2.TIMEOUT)
        except Exception:
            pass

        for k in ('instance-id', 'hostname', 'local-hostname', 'public-hostname', 'ami-id', 'local-ipv4', 'public-keys/', 'public-ipv4', 'reservation-id', 'security-groups'):
            try:
                v = urllib2.urlopen(EC2.METADATA_URL_BASE + "/" + unicode(k)).read().strip()
                assert type(v) in (types.StringType, types.UnicodeType) and len(v) > 0, "%s is not a string" % v
                EC2.metadata[k.rstrip('/')] = v
            except Exception:
                pass

        try:
            if socket_to is None:
                socket_to = 3
            socket.setdefaulttimeout(socket_to)
        except Exception:
            pass

        return EC2.metadata

    @staticmethod
    def get_instance_id(agentConfig):
        try:
            return EC2.get_metadata(agentConfig).get("instance-id", None)
        except Exception:
            return None


<<<<<<< HEAD
=======
class Watchdog(object):
    """
    Simple signal-based watchdog. Restarts the process when:
    * no reset was made for more than a specified duration
    * (optional) a specified memory threshold is exceeded
    * (optional) a suspicious high activity is detected, i.e. too many resets for a given timeframe.

    **Warning**: Not thread-safe.
    Can only be invoked once per process, so don't use with multiple threads.
    If you instantiate more than one, you're also asking for trouble.
    """
    # Activity history timeframe
    _RESTART_TIMEFRAME = 60

    def __init__(self, duration, max_mem_mb=None, max_resets=None):
        import resource

        # Set the duration
        self._duration = int(duration)
        signal.signal(signal.SIGALRM, Watchdog.self_destruct)

        # Set memory usage threshold
        if max_mem_mb is not None:
            self._max_mem_kb = 1024 * max_mem_mb
            max_mem_bytes = 1024 * self._max_mem_kb
            resource.setrlimit(resource.RLIMIT_AS, (max_mem_bytes, max_mem_bytes))
            self.memory_limit_enabled = True
        else:
            self.memory_limit_enabled = False

        # Set high activity monitoring
        self._restarts = deque([])
        self._max_resets = max_resets

    @staticmethod
    def self_destruct(signum, frame):
        """
        Kill the process. It will be eventually restarted.
        """
        try:
            import traceback
            log.error("Self-destructing...")
            log.error(traceback.format_exc())
        finally:
            os.kill(os.getpid(), signal.SIGKILL)

    def _is_frenetic(self):
        """
        Detect suspicious high activity, i.e. the number of resets exceeds the maximum limit set
        on the watchdog timeframe.
        Flush old activity history
        """
        now = time.time()
        while(self._restarts and self._restarts[0] < now - self._RESTART_TIMEFRAME):
            self._restarts.popleft()

        return len(self._restarts) > self._max_resets

    def reset(self):
        """
        Reset the watchdog state, i.e.
        * re-arm alarm signal
        * (optional) check memory consumption
        * (optional) save reset history, flush old entries and check frequency
        """
        # Check memory consumption: restart if too high as tornado will swallow MemoryErrors
        if self.memory_limit_enabled:
            mem_usage_kb = int(os.popen('ps -p %d -o %s | tail -1' % (os.getpid(), 'rss')).read())
            if mem_usage_kb > (0.95 * self._max_mem_kb):
                Watchdog.self_destruct(signal.SIGKILL, sys._getframe(0))

        # Check activity
        if self._max_resets:
            self._restarts.append(time.time())
            if self._is_frenetic():
                Watchdog.self_destruct(signal.SIGKILL, sys._getframe(0))

        # Re arm alarm signal
        log.debug("Resetting watchdog for %d" % self._duration)
        signal.alarm(self._duration)


>>>>>>> b69b2022
class LaconicFilter(logging.Filter):
    """
    Filters messages, only print them once while keeping memory under control
    """
    LACONIC_MEM_LIMIT = 1024

    def __init__(self, name=""):
        logging.Filter.__init__(self, name)
        self.hashed_messages = {}

    def hash(self, msg):
        return md5(msg).hexdigest()

    def filter(self, record):
        try:
            h = self.hash(record.getMessage())
            if h in self.hashed_messages:
                return 0
            else:
                # Don't blow up our memory
                if len(self.hashed_messages) >= LaconicFilter.LACONIC_MEM_LIMIT:
                    self.hashed_messages.clear()
                self.hashed_messages[h] = True
                return 1
        except Exception:
            return 1

class Timer(object):
    """ Helper class """

    def __init__(self):
        self.start()

    def _now(self):
        return time.time()

    def start(self):
        self.started = self._now()
        self.last = self.started
        return self

    def step(self):
        now = self._now()
        step = now - self.last
        self.last = now
        return step

    def total(self, as_sec=True):
        return self._now() - self.started

"""
Iterable Recipes
"""

def chunks(iterable, chunk_size):
    """Generate sequences of `chunk_size` elements from `iterable`."""
    iterable = iter(iterable)
    while True:
        chunk = [None] * chunk_size
        count = 0
        try:
            for _ in range(chunk_size):
                chunk[count] = iterable.next()
                count += 1
            yield chunk[:count]
        except StopIteration:
            if count:
                yield chunk[:count]
            break<|MERGE_RESOLUTION|>--- conflicted
+++ resolved
@@ -3,14 +3,9 @@
 # Licensed under Simplified BSD License (see LICENSE)
 
 # stdlib
-from collections import deque
 from hashlib import md5
 import logging
-<<<<<<< HEAD
-import math
-=======
 import os
->>>>>>> b69b2022
 import platform
 import re
 import socket
@@ -484,91 +479,6 @@
             return None
 
 
-<<<<<<< HEAD
-=======
-class Watchdog(object):
-    """
-    Simple signal-based watchdog. Restarts the process when:
-    * no reset was made for more than a specified duration
-    * (optional) a specified memory threshold is exceeded
-    * (optional) a suspicious high activity is detected, i.e. too many resets for a given timeframe.
-
-    **Warning**: Not thread-safe.
-    Can only be invoked once per process, so don't use with multiple threads.
-    If you instantiate more than one, you're also asking for trouble.
-    """
-    # Activity history timeframe
-    _RESTART_TIMEFRAME = 60
-
-    def __init__(self, duration, max_mem_mb=None, max_resets=None):
-        import resource
-
-        # Set the duration
-        self._duration = int(duration)
-        signal.signal(signal.SIGALRM, Watchdog.self_destruct)
-
-        # Set memory usage threshold
-        if max_mem_mb is not None:
-            self._max_mem_kb = 1024 * max_mem_mb
-            max_mem_bytes = 1024 * self._max_mem_kb
-            resource.setrlimit(resource.RLIMIT_AS, (max_mem_bytes, max_mem_bytes))
-            self.memory_limit_enabled = True
-        else:
-            self.memory_limit_enabled = False
-
-        # Set high activity monitoring
-        self._restarts = deque([])
-        self._max_resets = max_resets
-
-    @staticmethod
-    def self_destruct(signum, frame):
-        """
-        Kill the process. It will be eventually restarted.
-        """
-        try:
-            import traceback
-            log.error("Self-destructing...")
-            log.error(traceback.format_exc())
-        finally:
-            os.kill(os.getpid(), signal.SIGKILL)
-
-    def _is_frenetic(self):
-        """
-        Detect suspicious high activity, i.e. the number of resets exceeds the maximum limit set
-        on the watchdog timeframe.
-        Flush old activity history
-        """
-        now = time.time()
-        while(self._restarts and self._restarts[0] < now - self._RESTART_TIMEFRAME):
-            self._restarts.popleft()
-
-        return len(self._restarts) > self._max_resets
-
-    def reset(self):
-        """
-        Reset the watchdog state, i.e.
-        * re-arm alarm signal
-        * (optional) check memory consumption
-        * (optional) save reset history, flush old entries and check frequency
-        """
-        # Check memory consumption: restart if too high as tornado will swallow MemoryErrors
-        if self.memory_limit_enabled:
-            mem_usage_kb = int(os.popen('ps -p %d -o %s | tail -1' % (os.getpid(), 'rss')).read())
-            if mem_usage_kb > (0.95 * self._max_mem_kb):
-                Watchdog.self_destruct(signal.SIGKILL, sys._getframe(0))
-
-        # Check activity
-        if self._max_resets:
-            self._restarts.append(time.time())
-            if self._is_frenetic():
-                Watchdog.self_destruct(signal.SIGKILL, sys._getframe(0))
-
-        # Re arm alarm signal
-        log.debug("Resetting watchdog for %d" % self._duration)
-        signal.alarm(self._duration)
-
-
->>>>>>> b69b2022
 class LaconicFilter(logging.Filter):
     """
     Filters messages, only print them once while keeping memory under control
