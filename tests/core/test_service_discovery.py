# stdlib
import copy
import mock
import unittest

# project
from utils.service_discovery.config_stores import get_config_store
from utils.service_discovery.consul_config_store import ConsulStore
from utils.service_discovery.etcd_config_store import EtcdStore
from utils.service_discovery.abstract_config_store import AbstractConfigStore
from utils.service_discovery.sd_backend import get_sd_backend
from utils.service_discovery.sd_docker_backend import SDDockerBackend


def clear_singletons(agentConfig):
    get_config_store(agentConfig)._drop()
    get_sd_backend(agentConfig)._drop()


class Response(object):
    """Dummy response class for mocking purpose"""
    def __init__(self, content):
        self.content = content

    def json(self):
        return self.content

    def raise_for_status(self):
        pass


def _get_container_inspect(c_id):
    """Return a mocked container inspect dict from self.container_inspects."""
    for co, _, _, _ in TestServiceDiscovery.container_inspects:
        if co.get('Id') == c_id:
            return co
        return None


def _get_conf_tpls(image_name, trace_config=False):
    """Return a mocked configuration template from self.mock_templates."""
    return copy.deepcopy(TestServiceDiscovery.mock_templates.get(image_name)[0])


def _get_check_tpls(image_name, **kwargs):
    if image_name in TestServiceDiscovery.mock_templates:
        return [copy.deepcopy(TestServiceDiscovery.mock_templates.get(image_name)[0][0][0:3])]
    elif image_name in TestServiceDiscovery.bad_mock_templates:
        try:
            return [copy.deepcopy(TestServiceDiscovery.bad_mock_templates.get(image_name))]
        except Exception:
            return None


def client_read(path):
    """Return a mocked string that would normally be read from a config store (etcd, consul...)."""
    parts = path.split('/')
    config_parts = ['check_names', 'init_configs', 'instances']
    image, config_part = parts[-2], parts[-1]
    return TestServiceDiscovery.mock_tpls.get(image)[0][config_parts.index(config_part)]


def issue_read(identifier):
    return TestServiceDiscovery.mock_tpls.get(identifier)


class TestServiceDiscovery(unittest.TestCase):
    docker_container_inspect = {
        u'Id': u'69ff25598b2314d1cdb7752cc3a659fb1c1352b32546af4f1454321550e842c0',
        u'Image': u'nginx',
        u'Name': u'/nginx',
        u'NetworkSettings': {u'IPAddress': u'172.17.0.21', u'Ports': {u'443/tcp': None, u'80/tcp': None}}
    }
    docker_container_inspect_with_label = {
        u'Id': u'69ff25598b2314d1cdb7752cc3a659fb1c1352b32546af4f1454321550e842c0',
        u'Image': u'nginx',
        u'Name': u'/nginx',
        u'NetworkSettings': {u'IPAddress': u'172.17.0.21', u'Ports': {u'443/tcp': None, u'80/tcp': None}},
        u'Labels': {'com.datadoghq.sd.check.id': 'custom-nginx'}
    }
    kubernetes_container_inspect = {
        u'Id': u'389dc8a4361f3d6c866e9e9a7b6972b26a31c589c4e2f097375d55656a070bc9',
        u'Image': u'foo',
        u'Name': u'/k8s_sentinel.38057ab9_redis-master_default_27b84e1e-a81c-11e5-8347-42010af00002_f70875a1',
        u'Config': {u'ExposedPorts': {u'6379/tcp': {}}},
        u'NetworkSettings': {u'IPAddress': u'', u'Ports': None}
    }
    malformed_container_inspect = {
        u'Id': u'69ff25598b2314d1cdb7752cc3a659fb1c1352b32546af4f1454321550e842c0',
        u'Image': u'foo',
        u'Name': u'/nginx'
    }
    container_inspects = [
<<<<<<< HEAD
        # (inspect_dict, expected_ip, expected_port)
        (docker_container_inspect, '172.17.0.21', 'port', '443'),
        (kubernetes_container_inspect, None, 'port', '6379'),  # arbitrarily defined in the mocked pod_list
        (malformed_container_inspect, None, 'port', KeyError)
=======
        # (inspect_dict, expected_ip, expected_port, expected_ident)
        (docker_container_inspect, '172.17.0.21', ['80', '443'], 'nginx'),
        (docker_container_inspect_with_label, '172.17.0.21', ['80', '443'], 'custom-nginx'),
        (kubernetes_container_inspect, None, ['6379'], 'foo'),  # arbitrarily defined in the mocked pod_list
        (malformed_container_inspect, None, KeyError, 'foo')
>>>>>>> a2f8881f
    ]

    # templates with variables already extracted
    mock_templates = {
        # image_name: ([(check_name, init_tpl, instance_tpl, variables)], (expected_config_template))
        'image_0': (
            [('check_0', {}, {'host': '%%host%%'}, ['host'])],
            ('check_0', {}, {'host': '127.0.0.1'})),
        'image_1': (
            [('check_1', {}, {'port': '%%port%%'}, ['port'])],
            ('check_1', {}, {'port': '1337'})),
        'image_2': (
            [('check_2', {}, {'host': '%%host%%', 'port': '%%port%%'}, ['host', 'port'])],
            ('check_2', {}, {'host': '127.0.0.1', 'port': '1337'})),
    }

    # raw templates coming straight from the config store
    mock_tpls = {
        # image_name: ('[check_name]', '[init_tpl]', '[instance_tpl]', expected_python_tpl_list)
        'image_0': (
            ('["check_0"]', '[{}]', '[{"host": "%%host%%"}]'),
            [('check_0', {}, {"host": "%%host%%"})]),
        'image_1': (
            ('["check_1"]', '[{}]', '[{"port": "%%port%%"}]'),
            [('check_1', {}, {"port": "%%port%%"})]),
        'image_2': (
            ('["check_2"]', '[{}]', '[{"host": "%%host%%", "port": "%%port%%"}]'),
            [('check_2', {}, {"host": "%%host%%", "port": "%%port%%"})]),
        'bad_image_0': ((['invalid template']), []),
        'bad_image_1': (('invalid template'), []),
        'bad_image_2': (None, []),
        'nginx': ('["nginx"]', '[{}]', '[{"host": "localhost"}]'),
        'nginx:latest': ('["nginx"]', '[{}]', '[{"host": "localhost", "tags": ["foo"]}]'),
        'custom-nginx': ('["nginx"]', '[{}]', '[{"host": "localhost"}]'),
        'repo/custom-nginx': ('["nginx"]', '[{}]', '[{"host": "localhost", "tags": ["bar"]}]'),
        'repo/dir:5000/custom-nginx:latest': ('["nginx"]', '[{}]', '[{"host": "local", "tags": ["foobar"]}]')
    }

    bad_mock_templates = {
        'bad_image_0': ('invalid template'),
        'bad_image_1': [('invalid template')],
        'bad_image_2': None
    }

    def setUp(self):
        self.etcd_agentConfig = {
            'service_discovery': True,
            'service_discovery_backend': 'docker',
            'sd_template_dir': '/datadog/check_configs',
            'sd_config_backend': 'etcd',
            'sd_backend_host': '127.0.0.1',
            'sd_backend_port': '2380'
        }
        self.consul_agentConfig = {
            'service_discovery': True,
            'service_discovery_backend': 'docker',
            'sd_template_dir': '/datadog/check_configs',
            'sd_config_backend': 'consul',
            'sd_backend_host': '127.0.0.1',
            'sd_backend_port': '8500'
        }
        self.auto_conf_agentConfig = {
            'service_discovery': True,
            'service_discovery_backend': 'docker',
            'sd_template_dir': '/datadog/check_configs',
            'additional_checksd': '/etc/dd-agent/checks.d/',
        }
        self.agentConfigs = [self.etcd_agentConfig, self.consul_agentConfig, self.auto_conf_agentConfig]

    # sd_backend tests

    @mock.patch('utils.http.requests.get')
    @mock.patch('utils.kubeutil.check_yaml')
    def test_get_host_address(self, mock_check_yaml, mock_get):
        kubernetes_config = {'instances': [{'kubelet_port': 1337}]}
        pod_list = {
            'items': [{
                'status': {
                    'podIP': '127.0.0.1',
                    'containerStatuses': [
                        {'containerID': 'docker://389dc8a4361f3d6c866e9e9a7b6972b26a31c589c4e2f097375d55656a070bc9'}
                    ]
                }
            }]
        }

        # (inspect, tpl_var, expected_result)
        ip_address_inspects = [
            ({'NetworkSettings': {}}, 'host', None),
            ({'NetworkSettings': {'IPAddress': ''}}, 'host', None),

            ({'NetworkSettings': {'IPAddress': '127.0.0.1'}}, 'host', '127.0.0.1'),
            ({'NetworkSettings': {'IPAddress': '127.0.0.1', 'Networks': {}}}, 'host', '127.0.0.1'),
            ({'NetworkSettings': {
                'IPAddress': '127.0.0.1',
                'Networks': {'bridge': {'IPAddress': '127.0.0.1'}}}},
             'host', '127.0.0.1'),
            ({'NetworkSettings': {
                'IPAddress': '',
                'Networks': {'bridge': {'IPAddress': '127.0.0.1'}}}},
             'host_bridge', '127.0.0.1'),
            ({'NetworkSettings': {
                'IPAddress': '127.0.0.1',
                'Networks': {
                    'bridge': {'IPAddress': '172.17.0.2'},
                    'foo': {'IPAddress': '192.168.0.2'}}}},
             'host', '127.0.0.1'),

            ({'NetworkSettings': {'Networks': {}}}, 'host', None),
            ({'NetworkSettings': {'Networks': {}}}, 'host_bridge', None),
            ({'NetworkSettings': {'Networks': {'bridge': {}}}}, 'host', None),
            ({'NetworkSettings': {'Networks': {'bridge': {}}}}, 'host_bridge', None),
            ({'NetworkSettings': {
                'Networks': {
                    'bridge': {'IPAddress': '172.17.0.2'}
                }}},
             'host_bridge', '172.17.0.2'),
            ({'NetworkSettings': {
                'Networks': {
                    'bridge': {'IPAddress': '172.17.0.2'},
                    'foo': {'IPAddress': '192.168.0.2'}
                }}},
             'host_foo', '192.168.0.2')
        ]

        mock_check_yaml.return_value = kubernetes_config
        mock_get.return_value = Response(pod_list)

<<<<<<< HEAD
        for c_ins, tpl_var, expected_ip in ip_address_inspects:
=======
        for c_ins, expected_ip, _, _ in self.container_inspects:
>>>>>>> a2f8881f
            with mock.patch.object(AbstractConfigStore, '__init__', return_value=None):
                with mock.patch('utils.dockerutil.DockerUtil.client', return_value=None):
                    with mock.patch('utils.kubeutil.get_conf_path', return_value=None):
                        sd_backend = get_sd_backend(agentConfig=self.auto_conf_agentConfig)
                        self.assertEquals(sd_backend._get_host_address(c_ins, tpl_var), expected_ip)
                        clear_singletons(self.auto_conf_agentConfig)

    def test_get_port(self):
        with mock.patch('utils.dockerutil.DockerUtil.client', return_value=None):
<<<<<<< HEAD
            for c_ins, _, var_tpl, expected_ports in self.container_inspects:
=======
            for c_ins, _, expected_ports, _ in self.container_inspects:
>>>>>>> a2f8881f
                sd_backend = get_sd_backend(agentConfig=self.auto_conf_agentConfig)
                if isinstance(expected_ports, str):
                    self.assertEquals(sd_backend._get_port(c_ins, var_tpl), expected_ports)
                else:
                    self.assertRaises(expected_ports, sd_backend._get_port, c_ins, var_tpl)
                clear_singletons(self.auto_conf_agentConfig)

    @mock.patch('docker.Client.inspect_container', side_effect=_get_container_inspect)
    @mock.patch.object(SDDockerBackend, '_get_config_templates', side_effect=_get_conf_tpls)
    def test_get_check_configs(self, mock_inspect_container, mock_get_conf_tpls):
        """Test get_check_config with mocked container inspect and config template"""
        with mock.patch('utils.dockerutil.DockerUtil.client', return_value=None):
            with mock.patch.object(SDDockerBackend, '_get_host_address', return_value='127.0.0.1'):
                with mock.patch.object(SDDockerBackend, '_get_port', return_value='1337'):
                    c_id = self.docker_container_inspect.get('Id')
                    for image in self.mock_templates.keys():
                        sd_backend = get_sd_backend(agentConfig=self.auto_conf_agentConfig)
                        self.assertEquals(
                            sd_backend._get_check_configs(c_id, image)[0],
                            self.mock_templates[image][1])
                        clear_singletons(self.auto_conf_agentConfig)

    @mock.patch.object(AbstractConfigStore, 'get_check_tpls', side_effect=_get_check_tpls)
    def test_get_config_templates(self, mock_get_check_tpls):
        """Test _get_config_templates with mocked get_check_tpls"""
        with mock.patch('utils.dockerutil.DockerUtil.client', return_value=None):
            with mock.patch.object(EtcdStore, 'get_client', return_value=None):
                with mock.patch.object(ConsulStore, 'get_client', return_value=None):
                    for agentConfig in self.agentConfigs:
                        sd_backend = get_sd_backend(agentConfig=agentConfig)
                        # normal cases
                        for image in self.mock_templates.keys():
                            template = sd_backend._get_config_templates(image)
                            expected_template = self.mock_templates.get(image)[0]
                            self.assertEquals(template, expected_template)
                        # error cases
                        for image in self.bad_mock_templates.keys():
                            self.assertEquals(sd_backend._get_config_templates(image), None)
                        clear_singletons(agentConfig)

    def test_render_template(self):
        """Test _render_template"""
        valid_configs = [
            (({}, {'host': '%%host%%'}, {'host': 'foo'}),
             ({}, {'host': 'foo'})),
            (({}, {'host': '%%host%%', 'port': '%%port%%'}, {'host': 'foo', 'port': '1337'}),
             ({}, {'host': 'foo', 'port': '1337'})),
            (({'foo': '%%bar%%'}, {}, {'bar': 'w00t'}),
             ({'foo': 'w00t'}, {})),
            (({'foo': '%%bar%%'}, {'host': '%%host%%'}, {'bar': 'w00t', 'host': 'localhost'}),
             ({'foo': 'w00t'}, {'host': 'localhost'}))
        ]

        invalid_configs = [
            ({}, {'host': '%%host%%'}, {}),  # no value to use
            ({}, {'host': '%%host%%'}, {'port': 42}),  # the variable name doesn't match
            ({'foo': '%%bar%%'}, {'host': '%%host%%'}, {'host': 'foo'})  # not enough value/no matching var name
        ]

        with mock.patch('utils.dockerutil.DockerUtil.client', return_value=None):
            with mock.patch.object(EtcdStore, 'get_client', return_value=None):
                with mock.patch.object(ConsulStore, 'get_client', return_value=None):
                    for agentConfig in self.agentConfigs:
                        sd_backend = get_sd_backend(agentConfig=agentConfig)
                        for tpl, res in valid_configs:
                            init, instance, variables = tpl
                            config = sd_backend._render_template(init, instance, variables)
                            self.assertEquals(config, res)
                        for init, instance, variables in invalid_configs:
                            config = sd_backend._render_template(init, instance, variables)
                            self.assertEquals(config, None)
                            clear_singletons(agentConfig)

    def test_fill_tpl(self):
        """Test _fill_tpl with mocked docker client"""

        valid_configs = [
            # ((inspect, instance_tpl, variables, tags), (expected_instance_tpl, expected_var_values))
            (({}, {'host': 'localhost'}, [], None), ({'host': 'localhost'}, {})),
            (
                ({'NetworkSettings': {'IPAddress': ''}}, {'host': 'localhost'}, [], None),
                ({'host': 'localhost'}, {})
            ),
            (
                ({'NetworkSettings': {'Networks': {}}}, {'host': 'localhost'}, [], None),
                ({'host': 'localhost'}, {})
            ),
            (
                ({'NetworkSettings': {'Networks': {'bridge': {}}}}, {'host': 'localhost'}, [], None),
                ({'host': 'localhost'}, {})
            ),
            (
                ({'NetworkSettings': {'IPAddress': '127.0.0.1'}},
                 {'host': '%%host%%', 'port': 1337}, ['host'], ['foo', 'bar:baz']),
                ({'host': '%%host%%', 'port': 1337, 'tags': ['foo', 'bar:baz']}, {'host': '127.0.0.1'}),
            ),
            (
                ({'NetworkSettings': {'IPAddress': '127.0.0.1', 'Networks': {}}},
                 {'host': '%%host%%', 'port': 1337}, ['host'], ['foo', 'bar:baz']),
                ({'host': '%%host%%', 'port': 1337, 'tags': ['foo', 'bar:baz']}, {'host': '127.0.0.1'}),
            ),
            (
                ({'NetworkSettings': {
                    'IPAddress': '127.0.0.1',
                    'Networks': {'bridge': {'IPAddress': '172.17.0.2'}}}
                  },
                 {'host': '%%host%%', 'port': 1337}, ['host'], ['foo', 'bar:baz']),
                ({'host': '%%host%%', 'port': 1337, 'tags': ['foo', 'bar:baz']}, {'host': '127.0.0.1'}),
            ),
            (
                ({'NetworkSettings': {
                    'IPAddress': '',
                    'Networks': {
                        'bridge': {'IPAddress': '172.17.0.2'},
                        'foo': {'IPAddress': '192.168.0.2'}
                    }}
                  },
                 {'host': '%%host_bridge%%', 'port': 1337}, ['host_bridge'], ['foo', 'bar:baz']),
                ({'host': '%%host_bridge%%', 'port': 1337, 'tags': ['foo', 'bar:baz']},
                 {'host_bridge': '172.17.0.2'}),
            ),
            (
                ({'NetworkSettings': {
                    'IPAddress': '',
                    'Networks': {
                        'bridge': {'IPAddress': '172.17.0.2'},
                        'foo': {'IPAddress': '192.168.0.2'}
                    }}
                  },
                 {'host': '%%host_foo%%', 'port': 1337}, ['host_foo'], ['foo', 'bar:baz']),
                ({'host': '%%host_foo%%', 'port': 1337, 'tags': ['foo', 'bar:baz']},
                 {'host_foo': '192.168.0.2'}),
            ),
            (
                ({'NetworkSettings': {'IPAddress': '127.0.0.1', 'Ports': {'42/tcp': None, '22/tcp': None}}},
                 {'host': '%%host%%', 'port': '%%port_1%%', 'tags': ['env:test']},
                 ['host', 'port_1'], ['foo', 'bar:baz']),
                ({'host': '%%host%%', 'port': '%%port_1%%', 'tags': ['env:test', 'foo', 'bar:baz']},
                 {'host': '127.0.0.1', 'port_1': '42'})
            )
        ]

        # should not fail but return something specific
        edge_cases = [
            # ((inspect, instance_tpl, variables, tags), (expected_instance_tpl, expected_var_values))

            # specify bridge but there is also a default IPAddress (networks should be preferred)
            (
                ({'NetworkSettings': {
                    'IPAddress': '127.0.0.1',
                    'Networks': {'bridge': {'IPAddress': '172.17.0.2'}}}},
                 {'host': '%%host_bridge%%', 'port': 1337}, ['host_bridge'], ['foo', 'bar:baz']),
                ({'host': '%%host_bridge%%', 'port': 1337, 'tags': ['foo', 'bar:baz']},
                 {'host_bridge': '172.17.0.2'})
            ),
            # specify index but there is a default IPAddress (there's a specifier, even if it's wrong, walking networks should be preferred)
            (
                ({'NetworkSettings': {
                    'IPAddress': '127.0.0.1',
                    'Networks': {'bridge': {'IPAddress': '172.17.0.2'}}}},
                 {'host': '%%host_0%%', 'port': 1337}, ['host_0'], ['foo', 'bar:baz']),
                ({'host': '%%host_0%%', 'port': 1337, 'tags': ['foo', 'bar:baz']}, {'host_0': '172.17.0.2'}),
            ),
            # missing key for host, bridge network should be preferred
            (
                ({'NetworkSettings': {'Networks': {
                    'bridge': {'IPAddress': '127.0.0.1'},
                    'foo': {'IPAddress': '172.17.0.2'}}}},
                 {'host': '%%host_bar%%', 'port': 1337}, ['host_bar'], []),
                ({'host': '%%host_bar%%', 'port': 1337}, {'host_bar': '127.0.0.1'}),
            ),
            # missing index for port
            (
                ({'NetworkSettings': {'IPAddress': '127.0.0.1', 'Ports': {'42/tcp': None, '22/tcp': None}}},
                 {'host': '%%host%%', 'port': '%%port_2%%', 'tags': ['env:test']},
                 ['host', 'port_2'], ['foo', 'bar:baz']),
                ({'host': '%%host%%', 'port': '%%port_2%%', 'tags': ['env:test', 'foo', 'bar:baz']},
                 {'host': '127.0.0.1', 'port_2': '42'})
            )
        ]

        # should raise
        invalid_config = [
            # ((inspect, instance_tpl, variables, tags), expected_exception)

            # template variable but no IPAddress available
            (
                ({'NetworkSettings': {'Networks': {}}},
                 {'host': '%%host%%', 'port': 1337}, ['host'], ['foo', 'bar:baz']),
                Exception,
            ),
            # index but no IPAddress available
            (
                ({'NetworkSettings': {'Networks': {}}},
                 {'host': '%%host_0%%', 'port': 1337}, ['host_0'], ['foo', 'bar:baz']),
                Exception,
            ),
            # key but no IPAddress available
            (
                ({'NetworkSettings': {'Networks': {}}},
                 {'host': '%%host_foo%%', 'port': 1337}, ['host_foo'], ['foo', 'bar:baz']),
                Exception,
            ),

            # template variable but no port available
            (
                ({'NetworkSettings': {'Networks': {}}},
                 {'host': 'localhost', 'port': '%%port%%'}, ['port'], []),
                Exception,
            ),
            # index but no port available
            (
                ({'NetworkSettings': {'Networks': {}}},
                 {'host': 'localhost', 'port_0': '%%port%%'}, ['port_0'], []),
                Exception,
            ),
            # key but no port available
            (
                ({'NetworkSettings': {'Networks': {}}},
                 {'host': 'localhost', 'port': '%%port_foo%%'}, ['port_foo'], []),
                Exception,
            )
        ]

        with mock.patch('utils.dockerutil.DockerUtil.client', return_value=None):
            with mock.patch.object(EtcdStore, 'get_client', return_value=None):
                with mock.patch.object(ConsulStore, 'get_client', return_value=None):
                    for ac in self.agentConfigs:
                        sd_backend = get_sd_backend(agentConfig=ac)
                        try:
                            for co in valid_configs + edge_cases:
                                inspect, tpl, variables, tags = co[0]
                                instance_tpl, var_values = sd_backend._fill_tpl(inspect, tpl, variables, tags)
                                for key in instance_tpl.keys():
                                    if isinstance(instance_tpl[key], list):
                                        self.assertEquals(len(instance_tpl[key]), len(co[1][0].get(key)))
                                        for elem in instance_tpl[key]:
                                            self.assertTrue(elem in co[1][0].get(key))
                                    else:
                                        self.assertEquals(instance_tpl[key], co[1][0].get(key))
                                self.assertEquals(var_values, co[1][1])

                            for co in invalid_config:
                                inspect, tpl, variables, tags = co[0]
                                self.assertRaises(co[1], sd_backend._fill_tpl(inspect, tpl, variables, tags))

                            clear_singletons(ac)
                        except Exception:
                            clear_singletons(ac)
                            raise

    # config_stores tests

    def test_get_auto_config(self):
        """Test _get_auto_config"""
        expected_tpl = {
            'redis': ('redisdb', None, {"host": "%%host%%", "port": "%%port%%"}),
            'consul': ('consul', None, {
                "url": "http://%%host%%:%%port%%", "catalog_checks": True, "new_leader_checks": True
            }),
            'foobar': None
        }

        config_store = get_config_store(self.auto_conf_agentConfig)
        for image in expected_tpl.keys():
            config = config_store._get_auto_config(image)
            self.assertEquals(config, expected_tpl.get(image))

    @mock.patch.object(AbstractConfigStore, 'client_read', side_effect=client_read)
    def test_get_check_tpls(self, mock_client_read):
        """Test get_check_tpls"""
        valid_config = ['image_0', 'image_1', 'image_2']
        invalid_config = ['bad_image_0', 'bad_image_1']
        config_store = get_config_store(self.auto_conf_agentConfig)
        for image in valid_config:
            tpl = self.mock_tpls.get(image)[1]
            self.assertEquals(tpl, config_store.get_check_tpls(image))
        for image in invalid_config:
            tpl = self.mock_tpls.get(image)[1]
            self.assertEquals(tpl, config_store.get_check_tpls(image))

    def test_get_config_id(self):
        """Test get_config_id"""
        with mock.patch('utils.dockerutil.DockerUtil.client', return_value=None):
            for c_ins, _, _, expected_ident in self.container_inspects:
                sd_backend = get_sd_backend(agentConfig=self.auto_conf_agentConfig)
                self.assertEqual(
                    sd_backend.get_config_id(c_ins.get('Image'), c_ins.get('Labels', {})),
                    expected_ident)
                clear_singletons(self.auto_conf_agentConfig)

    @mock.patch.object(AbstractConfigStore, '_issue_read', side_effect=issue_read)
    def test_read_config_from_store(self, issue_read):
        """Test read_config_from_store"""
        valid_idents = [('nginx', 'nginx'), ('nginx:latest', 'nginx:latest'),
                        ('custom-nginx', 'custom-nginx'), ('custom-nginx:latest', 'custom-nginx'),
                        ('repo/custom-nginx:latest', 'custom-nginx'),
                        ('repo/dir:5000/custom-nginx:latest', 'repo/dir:5000/custom-nginx:latest')]
        invalid_idents = ['foo']
        config_store = get_config_store(self.auto_conf_agentConfig)
        for ident, expected_key in valid_idents:
            tpl = config_store.read_config_from_store(ident)
            # source is added after reading from the store
            self.assertEquals(tpl, ('template',) + self.mock_tpls.get(expected_key))
        for ident in invalid_idents:
            self.assertEquals(config_store.read_config_from_store(ident), [])<|MERGE_RESOLUTION|>--- conflicted
+++ resolved
@@ -2,6 +2,9 @@
 import copy
 import mock
 import unittest
+
+# 3p
+from nose.plugins.attrib import attr
 
 # project
 from utils.service_discovery.config_stores import get_config_store
@@ -64,6 +67,7 @@
     return TestServiceDiscovery.mock_tpls.get(identifier)
 
 
+@attr('unix')
 class TestServiceDiscovery(unittest.TestCase):
     docker_container_inspect = {
         u'Id': u'69ff25598b2314d1cdb7752cc3a659fb1c1352b32546af4f1454321550e842c0',
@@ -91,18 +95,11 @@
         u'Name': u'/nginx'
     }
     container_inspects = [
-<<<<<<< HEAD
-        # (inspect_dict, expected_ip, expected_port)
-        (docker_container_inspect, '172.17.0.21', 'port', '443'),
-        (kubernetes_container_inspect, None, 'port', '6379'),  # arbitrarily defined in the mocked pod_list
-        (malformed_container_inspect, None, 'port', KeyError)
-=======
-        # (inspect_dict, expected_ip, expected_port, expected_ident)
-        (docker_container_inspect, '172.17.0.21', ['80', '443'], 'nginx'),
-        (docker_container_inspect_with_label, '172.17.0.21', ['80', '443'], 'custom-nginx'),
-        (kubernetes_container_inspect, None, ['6379'], 'foo'),  # arbitrarily defined in the mocked pod_list
-        (malformed_container_inspect, None, KeyError, 'foo')
->>>>>>> a2f8881f
+        # (inspect_dict, expected_ip, tpl_var, expected_port, expected_ident)
+        (docker_container_inspect, '172.17.0.21', 'port', '443', 'nginx'),
+        (docker_container_inspect_with_label, '172.17.0.21', 'port', '443', 'custom-nginx'),
+        (kubernetes_container_inspect, None, 'port', '6379', 'foo'),  # arbitrarily defined in the mocked pod_list
+        (malformed_container_inspect, None, 'port', KeyError, 'foo')
     ]
 
     # templates with variables already extracted
@@ -231,11 +228,7 @@
         mock_check_yaml.return_value = kubernetes_config
         mock_get.return_value = Response(pod_list)
 
-<<<<<<< HEAD
         for c_ins, tpl_var, expected_ip in ip_address_inspects:
-=======
-        for c_ins, expected_ip, _, _ in self.container_inspects:
->>>>>>> a2f8881f
             with mock.patch.object(AbstractConfigStore, '__init__', return_value=None):
                 with mock.patch('utils.dockerutil.DockerUtil.client', return_value=None):
                     with mock.patch('utils.kubeutil.get_conf_path', return_value=None):
@@ -245,11 +238,7 @@
 
     def test_get_port(self):
         with mock.patch('utils.dockerutil.DockerUtil.client', return_value=None):
-<<<<<<< HEAD
-            for c_ins, _, var_tpl, expected_ports in self.container_inspects:
-=======
-            for c_ins, _, expected_ports, _ in self.container_inspects:
->>>>>>> a2f8881f
+            for c_ins, _, var_tpl, expected_ports, _ in self.container_inspects:
                 sd_backend = get_sd_backend(agentConfig=self.auto_conf_agentConfig)
                 if isinstance(expected_ports, str):
                     self.assertEquals(sd_backend._get_port(c_ins, var_tpl), expected_ports)
@@ -534,7 +523,7 @@
     def test_get_config_id(self):
         """Test get_config_id"""
         with mock.patch('utils.dockerutil.DockerUtil.client', return_value=None):
-            for c_ins, _, _, expected_ident in self.container_inspects:
+            for c_ins, _, _, _, expected_ident in self.container_inspects:
                 sd_backend = get_sd_backend(agentConfig=self.auto_conf_agentConfig)
                 self.assertEqual(
                     sd_backend.get_config_id(c_ins.get('Image'), c_ins.get('Labels', {})),
