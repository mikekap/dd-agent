import ConfigParser
import os
import logging
import logging.config
import platform
import string
import subprocess
import sys
from optparse import OptionParser, Values
from cStringIO import StringIO

# CONSTANTS
DATADOG_CONF = "datadog.conf"
DEFAULT_CHECK_FREQUENCY = 15 # seconds

def get_parsed_args():
    parser = OptionParser()
    parser.add_option('-d', '--dd_url', action='store', default=None,
                        dest='dd_url')
    parser.add_option('-c', '--clean', action='store_true', default=False,
                        dest='clean')
    parser.add_option('-u', '--use-local-forwarder', action='store_true',
                        default=False,dest='use_forwarder')
    try:
        options, args = parser.parse_args()
    except SystemExit:
        options, args = Values({'dd_url': None, 'clean': False, 'use_forwarder':False}), [] # Ignore parse errors
    return options, args

def get_version():
    return "3.0.4"

def skip_leading_wsp(f):
    "Works on a file, returns a file-like object"
    return StringIO("\n".join(map(string.strip, f.readlines())))

def initialize_logging(config_path):
    try:
        logging.config.fileConfig(config_path)
    except Exception, e:
        sys.stderr.write("Couldn't initialize logging: %s" % str(e))
    

def get_config_path(cfg_path=None):
    # Find the right config file
    path = os.path.realpath(__file__)
    path = os.path.dirname(path)

    config_path = None
    if cfg_path is not None and os.path.exists(cfg_path):
        config_path = cfg_path
    elif os.path.exists(os.path.join('/etc/dd-agent', DATADOG_CONF)):
        config_path = os.path.join('/etc/dd-agent', DATADOG_CONF)
    elif os.path.exists(os.path.join(path, DATADOG_CONF)):
        config_path = os.path.join(path, DATADOG_CONF)
    else:
        sys.stderr.write("Please supply a configuration file at /etc/dd-agent/%s or in the directory where the agent is currently deployed.\n" % DATADOG_CONF)
        sys.exit(3)
    return config_path


def get_config(parse_args = True, cfg_path=None, init_logging=False):
    if parse_args:
        options, args = get_parsed_args()
    else:
        options = None
        args = None

    # General config
    agentConfig = {
        'check_freq': DEFAULT_CHECK_FREQUENCY,
        'debug_mode': False,
        'dogstatsd_interval': 10,
        'dogstatsd_port': 8125,
        'dogstatsd_target': 'http://localhost:17123',
        'graphite_listen_port': None,
        'hostname': None,
        'listen_port': None,
        'tags': None,
        'use_ec2_instance_id': False,
        'version': get_version(),
        'watchdog': True,
    }

    # Config handling
    try:
        # Find the right config file
        path = os.path.realpath(__file__)
        path = os.path.dirname(path)

        config_path = get_config_path(cfg_path)
        config = ConfigParser.ConfigParser()
        config.readfp(skip_leading_wsp(open(config_path)))

        if init_logging:
            initialize_logging(config_path)


        # bulk import
        for option in config.options('Main'):
            agentConfig[option] = config.get('Main', option)

        #
        # Core config
        #

        # Where to send the data
        if options is not None and options.use_forwarder:
            listen_port = 17123
            if config.has_option('Main','listen_port'):
<<<<<<< HEAD
                listen_port = config.get('Main', 'listen_port')
            agentConfig['ddUrl'] = "http://localhost:" + str(listen_port)
=======
                listen_port = config.get('Main','listen_port')
            agentConfig['dd_url'] = "http://localhost:" + str(listen_port)
>>>>>>> 1f14da75
        elif options is not None and options.dd_url:
            agentConfig['dd_url'] = options.dd_url
        else:
            agentConfig['dd_url'] = config.get('Main', 'dd_url')
        if agentConfig['dd_url'].endswith('/'):
            agentConfig['dd_url'] = agentConfig['dd_url'][:-1]

        # Debug mode
        agentConfig['debug_mode'] = config.get('Main', 'debug_mode').lower() in ("yes", "true")

        if config.has_option('Main', 'use_ec2_instance_id'):
            use_ec2_instance_id = config.get('Main', 'use_ec2_instance_id')
            # translate yes into True, the rest into False
            agentConfig['use_ec2_instance_id'] = (use_ec2_instance_id.lower() == 'yes')

        if config.has_option('Main', 'check_freq'):
            try:
                agentConfig['check_freq'] = int(config.get('Main', 'check_freq'))
            except:
                pass

        # Disable Watchdog (optionally)
        if config.has_option('Main', 'watchdog'):
            if config.get('Main', 'watchdog').lower() in ('no', 'false'):
                agentConfig['watchdog'] = False

<<<<<<< HEAD
=======
        # port we listen on (overriden via command line)
        if config.has_option('Main','port'):
            agentConfig['listen_port'] = int(config.get('Main','port'))

>>>>>>> 1f14da75
        # Optional graphite listener
        if config.has_option('Main','graphite_listen_port'):
            agentConfig['graphite_listen_port'] = int(config.get('Main','graphite_listen_port'))

        # Optional config
        # FIXME not the prettiest code ever...
        if config.has_option('Main', 'use_mount'):
            agentConfig['use_mount'] = config.get('Main', 'use_mount').lower() in ("yes", "true", "1")

        if config.has_option('datadog', 'ddforwarder_log'):
            agentConfig['has_datadog'] = True

        # Dogstream config
        if config.has_option("Main", "dogstream_log"):
            # Older version, single log support
            log_path = config.get("Main", "dogstream_log")
            if config.has_option("Main", "dogstream_line_parser"):
                agentConfig["dogstreams"] = ':'.join([log_path, config.get("Main", "dogstream_line_parser")])
            else:
                agentConfig["dogstreams"] = log_path

        elif config.has_option("Main", "dogstreams"):
            agentConfig["dogstreams"] = config.get("Main", "dogstreams")

        if config.has_option("Main", "nagios_perf_cfg"):
            agentConfig["nagios_perf_cfg"] = config.get("Main", "nagios_perf_cfg")

    except ConfigParser.NoSectionError, e:
        sys.stderr.write('Config file not found or incorrectly formatted.\n')
        sys.exit(2)

    except ConfigParser.ParsingError, e:
        sys.stderr.write('Config file not found or incorrectly formatted.\n')
        sys.exit(2)

    except ConfigParser.NoOptionError, e:
        sys.stderr.write('There are some items missing from your config file, but nothing fatal [%s]' % e)

    if 'apache_status_url' in agentConfig and agentConfig['apache_status_url'] == None:
        sys.stderr.write('You must provide a config value for apache_status_url. If you do not wish to use Apache monitoring, leave it as its default value - http://www.example.com/server-status/?auto.\n')
        sys.exit(2)

    if 'nginx_status_url' in agentConfig and agentConfig['nginx_status_url'] == None:
        sys.stderr.write('You must provide a config value for nginx_status_url. If you do not wish to use Nginx monitoring, leave it as its default value - http://www.example.com/nginx_status.\n')
        sys.exit(2)

    if 'mysql_server' in agentConfig and agentConfig['mysql_server'] != '' and 'mysql_user' in agentConfig and agentConfig['mysql_user'] != '' and 'mysql_pass' in agentConfig:
        try:
            import MySQLdb
        except ImportError:
            sys.stderr.write('You have configured MySQL for monitoring, but the MySQLdb module is not installed. For more info, see: http://help.datadoghq.com.\n')
            sys.exit(2)

    if 'mongodb_server' in agentConfig and agentConfig['mongodb_server'] != '':
        try:
            import pymongo
        except ImportError:
            sys.stderr.write('You have configured MongoDB for monitoring, but the pymongo module is not installed.\n')
            sys.exit(2)

    return agentConfig

def get_system_stats():
    systemStats = {
        'machine': platform.machine(),
        'platform': sys.platform,
        'processor': platform.processor(),
        'pythonV': platform.python_version()
    }

    if sys.platform == 'linux2':
        grep = subprocess.Popen(['grep', 'model name', '/proc/cpuinfo'], stdout=subprocess.PIPE, close_fds=True)
        wc = subprocess.Popen(['wc', '-l'], stdin=grep.stdout, stdout=subprocess.PIPE, close_fds=True)
        systemStats['cpuCores'] = int(wc.communicate()[0])

    if sys.platform == 'darwin':
        systemStats['cpuCores'] = int(subprocess.Popen(['sysctl', 'hw.ncpu'], stdout=subprocess.PIPE, close_fds=True).communicate()[0].split(': ')[1])

    if sys.platform == 'linux2':
        systemStats['nixV'] = platform.dist()

    elif sys.platform == 'darwin':
        systemStats['macV'] = platform.mac_ver()

    elif sys.platform.find('freebsd') != -1:
        version = platform.uname()[2]
        systemStats['fbsdV'] = ('freebsd', version, '') # no codename for FreeBSD

    return systemStats<|MERGE_RESOLUTION|>--- conflicted
+++ resolved
@@ -108,13 +108,8 @@
         if options is not None and options.use_forwarder:
             listen_port = 17123
             if config.has_option('Main','listen_port'):
-<<<<<<< HEAD
                 listen_port = config.get('Main', 'listen_port')
             agentConfig['ddUrl'] = "http://localhost:" + str(listen_port)
-=======
-                listen_port = config.get('Main','listen_port')
-            agentConfig['dd_url'] = "http://localhost:" + str(listen_port)
->>>>>>> 1f14da75
         elif options is not None and options.dd_url:
             agentConfig['dd_url'] = options.dd_url
         else:
@@ -141,13 +136,6 @@
             if config.get('Main', 'watchdog').lower() in ('no', 'false'):
                 agentConfig['watchdog'] = False
 
-<<<<<<< HEAD
-=======
-        # port we listen on (overriden via command line)
-        if config.has_option('Main','port'):
-            agentConfig['listen_port'] = int(config.get('Main','port'))
-
->>>>>>> 1f14da75
         # Optional graphite listener
         if config.has_option('Main','graphite_listen_port'):
             agentConfig['graphite_listen_port'] = int(config.get('Main','graphite_listen_port'))
