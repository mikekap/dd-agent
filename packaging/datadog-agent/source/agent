#!/usr/bin/env sh
BASEDIR=$(dirname $0)
cd "$BASEDIR/.."

. venv/bin/activate

SUPERVISOR_NOT_RUNNING="Supervisor is not running"
SUPERVISOR_CONF_FILE='supervisord/supervisord.conf'
SOCK_FILE='supervisord/agent-supervisor.sock'
action=$1

if [ ! -n "$action" ]; then
    action="start"
fi

check_supervisor_status() {
    # Returns 0 if the supervisor is running, and 1 if not.
    # We check if the supervisor is running by checking if
    # SOCK_FILE exists.
    if [ ! -e $SOCK_FILE ]; then
        return 1
    else
        return 0
    fi
}

execute_if_supervisor_running() {
    # Executes `supervisord -c $SUPERVISOR_CONF_FILE $*`
    # if the supervisor is running.
    if check_supervisor_status; then
        supervisorctl -c $SUPERVISOR_CONF_FILE "$*"
        return $?
    else
        echo $SUPERVISOR_NOT_RUNNING
        return 0
    fi
}

check_agent_status() {
    # Returns 0 if the agent is running, and 1 if not.

    # First, we check if supervisor is running:
    if check_supervisor_status; then
        echo $SUPERVISOR_NOT_RUNNING
        return 1
    else
        # Next, we check if supervisor is running all the datadog processes:

        # Check the number of datadog processes supervisor is
        # currently controlling, and make sure that it's the
        # same as the number of programs specified in the
        # supervisor config file:
        status_output=$(supervisorctl -c $SUPERVISOR_CONF_FILE status)
        datadog_supervisor_processes=$(echo "$status_output" |
                                       grep -v pup |
                                       grep 'datadog-agent' |
                                       grep -c RUNNING)
        supervisor_config_programs=$(grep -v pup $SUPERVISOR_CONF_FILE |
                                     grep -c '\[program:')

        echo "$status_output"
        if [ "$datadog_supervisor_processes" -ne "$supervisor_config_programs" ]; then
            echo "Supervisor is NOT running all child processes"
            return 1
        else
            echo "Supervisor is running all child processes"
            return 0
        fi
    fi
}

case $action in
<<<<<<< HEAD
    start)
        if check_supervisor_status; then
            echo "Starting supervisor"
            supervisord -c $SUPERVISOR_CONF_FILE
            # Since the above command currently runs in the foreground, we don't
            # have to worry about checking the status of the agent and setting
            # an exit code here.
        else
            echo "Supervisor is already running"
            exit 0
        fi
        ;;

    stop)
        execute_if_supervisor_running stop all
        exit $?
        ;;

    restart)
        # FIXME: This command won't do anything if the supervisor isn't running.
        # The restart command should just call stop and then start so it doesn't
        # rely on the supervisor running. Once we stop starting the agent in the
        # foreground we should fix this.
        execute_if_supervisor_running restart all
        exit $?
        ;;

    status)
        check_agent_status
        exit $?
        ;;

    info)
        shift # shift to pass the remaining arguments to agent/agent.py info.
              # Currently only agent.py takes additional arguments
        python agent/agent.py info $@
        python agent/dogstatsd.py info
        python agent/ddagent.py info
        exit 0
        ;;

    *)
        echo "Usage: $0 {start|stop|restart|info|status}"
        exit 2
esac
=======
  start)
    supervisorctl -c supervisord/supervisord.conf start all
  ;;

  stop)
    supervisorctl -c supervisord/supervisord.conf stop all
  ;;

  restart)
    supervisorctl -c supervisord/supervisord.conf restart all
  ;;

  status)
    supervisorctl -c supervisord/supervisord.conf status
  ;;

  info)
    shift # shift to pass the remaining arguments to agent/agent.py info
    python agent/agent.py info $@
    python agent/dogstatsd.py info
    python agent/ddagent.py info
  ;;
esac
>>>>>>> 1e573754
<|MERGE_RESOLUTION|>--- conflicted
+++ resolved
@@ -70,7 +70,6 @@
 }
 
 case $action in
-<<<<<<< HEAD
     start)
         if check_supervisor_status; then
             echo "Starting supervisor"
@@ -115,29 +114,5 @@
     *)
         echo "Usage: $0 {start|stop|restart|info|status}"
         exit 2
+        ;;
 esac
-=======
-  start)
-    supervisorctl -c supervisord/supervisord.conf start all
-  ;;
-
-  stop)
-    supervisorctl -c supervisord/supervisord.conf stop all
-  ;;
-
-  restart)
-    supervisorctl -c supervisord/supervisord.conf restart all
-  ;;
-
-  status)
-    supervisorctl -c supervisord/supervisord.conf status
-  ;;
-
-  info)
-    shift # shift to pass the remaining arguments to agent/agent.py info
-    python agent/agent.py info $@
-    python agent/dogstatsd.py info
-    python agent/ddagent.py info
-  ;;
-esac
->>>>>>> 1e573754
