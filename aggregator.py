--- conflicted
+++ resolved
@@ -3,15 +3,12 @@
 
 log = logging.getLogger(__name__)
 
-<<<<<<< HEAD
-=======
 # This is used to ensure that metrics with a timestamp older than
 # RECENT_POINT_THRESHOLD_DEFAULT seconds (or the value passed in to
 # the MetricsAggregator constructor) get discarded rather than being
 # input into the incorrect bucket. Currently, the MetricsAggregator
 # does not support submitting values for the past, and all values get
 # submitted for the timestamp passed into the flush() function.
->>>>>>> 1b416009
 RECENT_POINT_THRESHOLD_DEFAULT = 30
 
 class Infinity(Exception): pass
@@ -265,12 +262,7 @@
         self.formatter = formatter or api_formatter
         self.interval = float(interval)
 
-<<<<<<< HEAD
-        if recent_point_threshold is None:
-            recent_point_threshold = RECENT_POINT_THRESHOLD_DEFAULT
-=======
         recent_point_threshold = recent_point_threshold or RECENT_POINT_THRESHOLD_DEFAULT
->>>>>>> 1b416009
         self.recent_point_threshold = int(recent_point_threshold)
         self.num_discarded_old_points = 0
 
